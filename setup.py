--- conflicted
+++ resolved
@@ -100,13 +100,7 @@
         'Programming Language :: Python :: 3',
     ],
     tests_require=['pytest'],
-<<<<<<< HEAD
-    extras_require = {
-        'dev': ['pytest'],
-    }
-=======
     extras_require={
         'dev': ['pytest'],
     },
->>>>>>> 35e5afc8
 )